--- conflicted
+++ resolved
@@ -1,10 +1,6 @@
 {
   "name": "mmm-nhl",
-<<<<<<< HEAD
-  "version": "1.0.2",
-=======
   "version": "2.1.0",
->>>>>>> 0495cadb
   "description": "National Hockey League Module for MagicMirror2",
   "scripts": {
     "docs": "jsdoc -c jsdoc.json .",
