--- conflicted
+++ resolved
@@ -2,15 +2,9 @@
 
 National Hockey League Module for MagicMirror<sup>2</sup>
 
-<<<<<<< HEAD
-## Screenshots
-![Screenshot 1](/images/screenshot1.png?raw=true)
-![Screenshot 2](/images/screenshot2.png?raw=true)
-=======
 ## Examples
 
 ![](.github/example_nhl.png) ![](.github/example_nhl_2.png) ![](.github/example_nhl_3.png)
->>>>>>> 0495cadb
 
 ## Dependencies
 
@@ -20,13 +14,8 @@
 
 ## Installation
 
-<<<<<<< HEAD
-1. Clone this repo into `~/MagicMirror/modules` directory.
-2. Configure your `~/MagicMirror/config/config.js`:
-=======
 * Clone this repo into `~/MagicMirror/modules` directory.
 * Configure your `~/MagicMirror/config/config.js`:
->>>>>>> 0495cadb
 
 ```js
 {
@@ -38,11 +27,8 @@
 }
 ```
 
-<<<<<<< HEAD
-=======
 * Run command `npm i --production` in `~/MagicMirror/modules/MMM-NHL` directory.
 
->>>>>>> 0495cadb
 ## Config Options
 
 | **Option** | **Default** | **Description** |
@@ -52,12 +38,6 @@
 | `matches` | `6` | Max number of matches displaying simultaneously. |
 | `rotateInterval` | `20000` (20 secs) | How often should be rotated the matches in the list. |
 | `reloadInterval` | `1800000` (30 mins) | How often should the data be fetched. |
-<<<<<<< HEAD
-| `gameTimeReloadInterval` | `60000` (60 seconds) | How often should the data be fetched when games are in progress. |
-| `condensed` | `false` | Show smaller text if true.  OT instead of Overtime for example. |
-| `showLogos` | `true` | Show team logos. |
-| `showNames` | `true` | Show team names. |
-=======
 | `daysInPast` | `1` | How many days should a game be displayed after it is finished. |
 | `daysAhead` | `7` | How many days should a game be displayed before it starts. |
 | `liveReloadInterval` | `60000 (1 min)` | How often should the data be fetched during a live game. |
@@ -78,5 +58,4 @@
 ## Developer
 
 * `npm run lint` - Lints JS and CSS files.
-* `npm run docs` - Generates documentation.
->>>>>>> 0495cadb
+* `npm run docs` - Generates documentation.