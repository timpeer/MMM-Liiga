/**
 * @file node_helper.js
 *
 * @author fewieden
 * @license MIT
 *
 * @see  https://github.com/fewieden/MMM-NHL
 */

/* eslint-env node */

/**
 * @external node-fetch
 * @see https://www.npmjs.com/package/node-fetch
 */
const fetch = require('node-fetch');

/**
 * @external logger
 * @see https://github.com/MichMich/MagicMirror/blob/master/js/logger.js
 */
const Log = require('logger');

/**
 * @external node_helper
 * @see https://github.com/MichMich/MagicMirror/blob/master/js/node_helper.js
 */
const NodeHelper = require('node_helper');

const BASE_PLAYOFF_URL = 'https://statsapi.web.nhl.com/api/v1/tournaments/playoffs?expand=round.series';

/**
 * Derived team details of a game from API endpoint for easier usage.
 *
 * @typedef {object} Team
 * @property {number} id - Team identifier.
 * @property {string} abbrev - 3 letter team name.
 * @property {number} score - Current score of the team.
 */

/**
 * Derived game details from API endpoint for easier usage.
 *
 * @typedef {object} Game
 * @property {number} id - Game identifier.
 * @property {string} timestamp - Start date of the game in UTC timezone.
 * @property {string} gameDay - Game day in format YYYY-MM-DD in north american timezone.
 * @property {string} gameState - Contains information about the game status, e.g. OFF, LIVE, CRIT, FUT.
 * @property {Team} awayTeam - Contains information about the away team.
 * @property {Team} homeTeam - Contains information about the home team.
 * @property {object} periodDescriptor - Contains information about the period of play of the game. Is present on all games, past, present, and future.
 * @property {number} periodDescriptor.number - Period of the game e.g. 1, 2, 3, 4.
 * @property {string} periodDescriptor.periodType - Abbreviated description of the period type, e.g. REG, OT.
 */

/**
 * Derived game details from API endpoint for easier usage.
 *
 * @typedef {object} Series
 * @property {number} gameNumberOfSeries - Game identifier.
 * @property {number} round - Playoff round number, e.g. 1, 2, 3, 4.
 * @property {string} roundAbbrev - Abbreviation of round type, e.g. SCF
 * @property {number} topSeedTeamId - Contains the ID of the top-seeded team.
 * @property {number} topSeedWins - Contains the number of wins of the top-seeded team in this round.
 * @property {number} bottomSeedTeamId - Contains the ID of the bottom-seeded team.
 * @property {number} bottomSeedWins - Contains the number of wins of the bottom-seed team in this round.
 */

/**
 * Derived season details from API endpoint for easier usage.
 *
 * @typedef {object} SeasonDetails
 * @property {string} year - Year of the season in format yy/yy e.g. 20/21.
 * @property {number} mode - Mode of the season e.g. 0, 1 and 2.
 */

/**
 * @module node_helper
 * @description Backend for the module to query data from the API provider.
 *
 * @requires external:node-fetch
 * @requires external:logger
 * @requires external:node_helper
 */
module.exports = NodeHelper.create({
    /** @member {string} requiresVersion - Defines the minimum version of MagicMirror² to run this node_helper. */
    requiresVersion: '2.15.0',
    /** @member {?Game} nextGame - The next upcoming game is stored in this variable. */
    nextGame: null,
    /** @member {Game[]} liveGames - List of all ongoing games. */
    liveGames: [],
    /** @member {Game[]} liveStates - List of all live game states. */
    liveStates: ['LIVE', 'CRIT'],

    /**
     * @function socketNotificationReceived
     * @description Receives socket notifications from the module.
     * @async
     * @override
     *
     * @param {string} notification - Notification name
     * @param {*} payload - Detailed payload of the notification.
     *
     * @returns {void}
     */
    async socketNotificationReceived(notification, payload) {
        if (notification === 'CONFIG') {
            this.config = payload.config;

            await this.initTeams();

            await this.updateSchedule();
            setInterval(() => this.updateSchedule(), this.config.reloadInterval);
            setInterval(() => this.fetchOnLiveState(), this.config.liveReloadInterval);
        }
    },

    /**
     * @function initTeams
     * @description Retrieves a list of all teams from the API and initializes teamMapping.
     * @async
     *
     * @returns {void}
     */
    async initTeams() {
<<<<<<< HEAD
        // const response = await fetch(`${BASE_URL}/teams`);

        const response = await fetch(`https://liiga.fi/api/v2/teams/info`);
=======
        if (this.teamMapping) {
            return;
        }

        const response = await fetch(`https://api.nhle.com/stats/rest/en/team`);
>>>>>>> c251fd79

        if (!response.ok) {
            Log.error(`Initializing NHL teams failed: ${response.status} ${response.statusText}`);

            return;
        }

        const { data } = await response.json();

<<<<<<< HEAD
        console.log('xxx teams', teams);

        this.teamMapping = teams.reduce((mapping, team) => {
            mapping[team.id] = team.abbreviation;
=======
        this.teamMapping = data.reduce((mapping, team) => {
            mapping[team.id] = { short: team.triCode, name: team.fullName };
>>>>>>> c251fd79

            return mapping;
        }, {});
    },

    /**
     * @function getScheduleDates
     * @description Helper function to retrieve dates in the past and future based on config options.
     * @async
     *
     * @returns {object} Dates in the past and future.
     */
    getScheduleDates() {
        const start = new Date();
        start.setDate(start.getDate() - this.config.daysInPast);

        const end = new Date();
        end.setDate(end.getDate() + this.config.daysAhead + 1);
        end.setHours(0);
        end.setMinutes(0);
        end.setSeconds(0);

        const today = new Date();

        return {
            startUtc: start.toISOString(),
            startFormatted: new Intl.DateTimeFormat('fr-ca', { timeZone: 'America/Toronto' }).format(start),
            endUtc: end.toISOString(),
            endFormatted: new Intl.DateTimeFormat('fr-ca', { timeZone: 'America/Toronto' }).format(end),
            todayUtc: today.toISOString(),
            todayFormatted: new Intl.DateTimeFormat('fr-ca', { timeZone: 'America/Toronto' }).format(today)
        };
    },

    /**
     * @function getRemainingGameTime
     * @description Helper function to retrieve remaining game time.
     * @async
     *
     * @returns {string?} Remaining game time.
     */
    getRemainingGameTime(game, scores) {
        if (!this.liveStates.includes(game.gameState)) {
            return;
        }

        const score = scores.find(score => score.id === game.id);
        if (!score) {
            return;
        }

        return score?.clock?.inIntermission ? '00:00' : score?.clock?.timeRemaining;
    },

    /**
     * @function hydrateRemainingTime
     * @description Hydrates remaining time on the games in the schedule from the scores API endpoint.
     * @async
     *
     * @returns {object[]} Raw games from API endpoint including remaining time.
     */
    async hydrateRemainingTime(schedule) {
        const { todayFormatted } = this.getScheduleDates();
        const scoresUrl = `https://api-web.nhle.com/v1/score/${todayFormatted}`;
        const scoresResponse = await fetch(scoresUrl);
        if (!scoresResponse.ok) {
            Log.error(`Fetching NHL scores failed: ${scoresResponse.status} ${scoresResponse.statusText}. Url: ${scoresUrl}`);

            return schedule;
        }

        const { games } = await scoresResponse.json();

        for (const game of schedule) {
            game.timeRemaining = this.getRemainingGameTime(game, games);
        }

        return schedule;
    },

    /**
     * @function fetchSchedule
     * @description Retrieves a list of games from the API with timespan based on config options.
     * @async
     *
     * @returns {object[]} Raw games from API endpoint.
     */
    async fetchSchedule() {
        const { startFormatted, endUtc } = this.getScheduleDates();

        const scheduleUrl = `https://api-web.nhle.com/v1/schedule/${startFormatted}`;
        const scheduleResponse = await fetch(scheduleUrl);
        if (!scheduleResponse.ok) {
            Log.error(`Fetching NHL schedule failed: ${scheduleResponse.status} ${scheduleResponse.statusText}. Url: ${scheduleUrl}`);
            return;
        }

        const { gameWeek } = await scheduleResponse.json();

        const schedule = gameWeek.map(({ date, games }) => games.filter(game => game.startTimeUTC < endUtc).map(game => ({ ...game, gameDay: date }))).flat();

        const scheduleWithRemainingTime = await this.hydrateRemainingTime(schedule);

        return scheduleWithRemainingTime;
    },

    /**
     * @function fetchPlayoffs
     * @description Retrieves playoff data from the API.
     * @async
     *
     * @returns {object} Raw playoff data from API endpoint.
     */
    async fetchPlayoffs() {
        // TODO: Find playoff endpoints in new API
        const response = await fetch(BASE_PLAYOFF_URL);

        if (!response.ok) {
            Log.error(`Fetching NHL playoffs failed: ${response.status} ${response.statusText}.`);
            return;
        }

        const playoffs = await response.json();
        playoffs.rounds.sort((a, b) => a.number <= b.number ? 1 : -1);

        return playoffs;
    },

    /**
     * @function filterGameByFocus
     * @description Helper function to filter games based on config option.
     *
     * @param {object} game - Raw game information.
     *
     * @returns {boolean} Should game remain in list?
     */
    filterGameByFocus(game) {
        const focus = this.config.focus_on;
        if (!focus) {
            return true;
        }

        const homeTeam = this.teamMapping[game.homeTeam.id].short;
        const awayTeam = this.teamMapping[game.awayTeam.id].short;

        return focus.includes(homeTeam) || focus.includes(awayTeam);
    },

    /**
     * @function filterRollOverGames
     * @description Helper function to filter games based on rollOver config option.
     *
     * @param {Game[]} games - List of all games.
     *
     * @returns {Game[]} List of filtered games.
     */
    filterRollOverGames(games) {
        if (!this.config.rollOver) {
            return games;
        }

        const date = new Intl.DateTimeFormat('fr-ca', { timeZone: 'America/Toronto' })
            .format(new Date());

        const yesterday = games.filter(game => game.gameDay < date);
        const today = games.filter(game => game.gameDay === date);
        const tomorrow = games.filter(game => game.gameDay > date);

        const ongoingStates = ['OFF', 'CRIT', 'LIVE'];

        if (today.some(game => ongoingStates.includes(game.status))) {
            return [...today, ...tomorrow];
        }

        return [...yesterday, ...today];
    },

    /**
     * @function computeSeasonDetails
     * @description Computes current season details (year and mode) from list of games.
     *
     * @param {object[]} schedule - List of raw games from API endpoint.
     *
     * @returns {SeasonDetails} Current season details.
     */
    computeSeasonDetails(schedule) {
        const game = schedule.find(game => game.gameState !== 'OFF') || schedule[schedule.length - 1];

        if (game) {
            return {
                year: `${game.season.toString().slice(2, 4)}/${game.season.toString().slice(6, 8)}`,
                mode: game.gameType
            };
        }

        const year = new Date().getFullYear();
        const currentYear = year.toString().slice(-2);
        const nextYear = (year + 1).toString().slice(-2);

        return {
            year: `${currentYear}/${nextYear}`,
            mode: 1
        };
    },

    /**
     * @function computePlayoffDetails
     * @description Computes current playoff details from list of series.
     *
     * @param {object} playoffData - List of raw series from API endpoint.
     *
     * @returns {Series[]} Current season details.
     */
    computePlayoffDetails(playoffData) {
        if (!playoffData || !playoffData.rounds) {
            return [];
        }

        const series = [];
        playoffData.rounds.forEach(r => {
            r.series.forEach(s => {
                const parsed = this.parseSeries(s);
                if (parsed) {
                    series.push(parsed);
                }
            });
        });

        return series;
    },

    /**
     * @function parseTeam
     * @description Transforms raw team information for easier usage.
     *
     * @param {object} team - Team in raw format.
     *
     * @returns {Team} Parsed team information.
     */
    parseTeam(team) {
        if (!team) {
            Log.error('no team given');
            return {};
        }

        return {
            id: team.id,
            name: this.teamMapping[team.id].name,
            short: this.teamMapping[team.id].short,
            score: team.score ?? 0
        };
    },

    /**
     * @function parsePlayoffTeam
     * @description Transforms raw game information for easier usage.
     *
     * @param {object} rawTeam - Raw team information.
     *
     * @param {object} game - Raw game information.
     *
     * @returns {Game} Parsed game information.
     */
    parsePlayoffTeam(rawTeam, game) {
        const team = this.parseTeam(rawTeam);

        if (game?.seriesStatus?.topSeedTeamId === team.id) {
            team.score = game?.seriesStatus?.topSeedWins;
        } else {
            team.score = game?.seriesStatus?.bottomSeedWins;
        }

        return team;
    },

    /**
     * @function parseGame
     * @description Transforms raw game information for easier usage.
     *
     * @param {object} game - Raw game information.
     *
     * @returns {Game} Parsed game information.
     */
    parseGame(game = {}) {
        return {
            id: game.id,
            timestamp: game.startTimeUTC,
            gameDay: game.gameDay,
            status: game.gameState,
            teams: {
                away: this.parseTeam(game.awayTeam),
                home: this.parseTeam(game.homeTeam)
            },
            live: {
                period: this.getNumberWithOrdinal(game.periodDescriptor.number),
                periodType: game.periodDescriptor.periodType,
                timeRemaining: game.timeRemaining,
            }
        };
    },

    /**
     * @function getNumberWithOrdinal
     * @description Converts a raw number into a number with appropriate English ordinal suffix.
     *
     * @param {number} n - The number to apply an ordinal suffix to.
     *
     * @returns {string} The given number with its ordinal suffix appended.
     */
    getNumberWithOrdinal(n) {
        // TODO: This function seems over complicated, don't we just have 1st 2nd and 3rd?
        const s = ['th', 'st', 'nd', 'rd'];
        const v = n % 100;

        return n + (s[(v - 20) % 10] || s[v] || s[0]);
    },

    /**
     * @function parseSeries
     * @description Transforms raw series information for easier usage.
     *
     * @param {object} series - Raw series information.
     *
     * @returns {Series} Parsed series information.
     */
    parseSeries(series = {}) {
        if (!series.matchupTeams || series.matchupTeams.length === 0) {
            return null;
        }

        return {
            number: series.number,
            round: series.round.number,
            teams: {
                home: this.parsePlayoffTeam(series.matchupTeams, undefined), // TODO: Don't pass undefined to retrieve the correct score
                away: this.parsePlayoffTeam(series.matchupTeams, undefined), // TODO: Don't pass undefined to retrieve the correct score
            }
        }
    },

    /**
     * @function setNextandLiveGames
     * @description Sets the next scheduled and live games from a list of games.
     *
     * @param {Game[]} games - List of games.
     *
     * @returns {void}
     */
    setNextandLiveGames(games) {
        this.nextGame = games.find(game => game.status === 'FUT');
        this.liveGames = games.filter(game => this.liveStates.includes(game.status));
    },

    /**
     * @function sortGamesByTimestampAndID
     * @description Helper function to sort games by timestamp and ID.
     *
     * @param {object} game1 - Raw game information of first game.
     * @param {object} game2 - Raw game information of second game.
     *
     * @returns {number} Should game be before or after in the list?
     */
    sortGamesByTimestampAndID(game1, game2) {
        if (game1.startTimeUTC === game2.startTimeUTC) {
            return game1.id > game2.id ? 1 : -1;
        }

        return game1.startTimeUTC > game2.startTimeUTC ? 1 : -1;
    },

    /**
     * @function updateSchedule
     * @description Retrieves new schedule from API and sends a socket notification to the module.
     * @async
     *
     * @returns {void}
     */
    async updateSchedule() {
        const schedule = await this.fetchSchedule();
        schedule.sort(this.sortGamesByTimestampAndID);
        const season = this.computeSeasonDetails(schedule);

        const focusSchedule = schedule.filter(this.filterGameByFocus.bind(this));

        const games = focusSchedule.map(this.parseGame.bind(this));

        const rollOverGames = this.filterRollOverGames(games);

        this.setNextandLiveGames(rollOverGames);
        this.sendSocketNotification('SCHEDULE', { games: rollOverGames, season });

        if (season.mode === 3 || games.length === 0) {

            const playoffData = await this.fetchPlayoffs();
            const playoffSeries = this.computePlayoffDetails(playoffData).filter(s => s.round >= playoffData.defaultRound);

            this.sendSocketNotification('PLAYOFFS', playoffSeries);
        }
    },

    /**
     * @function fetchOnLiveState
     * @description If there is a live game trigger updateSchedule.
     * @async
     *
     * @returns {void}
     */
    fetchOnLiveState() {
        const hasLiveGames = this.liveGames.length > 0;
        const gameAboutToStart = this.nextGame && new Date().toISOString() > this.nextGame.timestamp;

        if (hasLiveGames || gameAboutToStart) {
            return this.updateSchedule();
        }
    }
});<|MERGE_RESOLUTION|>--- conflicted
+++ resolved
@@ -123,17 +123,11 @@
      * @returns {void}
      */
     async initTeams() {
-<<<<<<< HEAD
-        // const response = await fetch(`${BASE_URL}/teams`);
-
-        const response = await fetch(`https://liiga.fi/api/v2/teams/info`);
-=======
         if (this.teamMapping) {
             return;
         }
 
         const response = await fetch(`https://api.nhle.com/stats/rest/en/team`);
->>>>>>> c251fd79
 
         if (!response.ok) {
             Log.error(`Initializing NHL teams failed: ${response.status} ${response.statusText}`);
@@ -143,15 +137,8 @@
 
         const { data } = await response.json();
 
-<<<<<<< HEAD
-        console.log('xxx teams', teams);
-
-        this.teamMapping = teams.reduce((mapping, team) => {
-            mapping[team.id] = team.abbreviation;
-=======
         this.teamMapping = data.reduce((mapping, team) => {
             mapping[team.id] = { short: team.triCode, name: team.fullName };
->>>>>>> c251fd79
 
             return mapping;
         }, {});
