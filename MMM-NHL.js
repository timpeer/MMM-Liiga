--- conflicted
+++ resolved
@@ -92,14 +92,6 @@
         focus_on: false,
         condensed: false,
         matches: 6,
-<<<<<<< HEAD
-        format: 'ddd h:mm',
-        rotateInterval: 20 * 1000, // every 20 seconds
-        reloadInterval: 30 * 60 * 1000, // every 30 minutes
-        gameTimeReloadInterval: 60 * 1000, // every 60 seconds
-        showLogos: true,
-        showNames: true
-=======
         rotateInterval: 20 * 1000,
         reloadInterval: 30 * 60 * 1000,
         liveReloadInterval: 60 * 1000,
@@ -108,7 +100,6 @@
         showNames: true,
         showLogos: true,
         rollOver: false
->>>>>>> 0495cadb
     },
 
     /**
@@ -223,166 +214,6 @@
             clearInterval(this.rotateInterval);
             this.rotateIndex = 0;
         }
-<<<<<<< HEAD
-        this.updateDom(300);
-    },
-
-    getDom() {
-        const wrapper = document.createElement('div');
-        const scores = document.createElement('div');
-        const header = document.createElement('header');
-        header.innerHTML = `NHL ${this.modes[this.details.t]} ${this.details.y}`;
-        scores.appendChild(header);
-
-        if (!this.scores) {
-            const text = document.createElement('div');
-            text.innerHTML = this.nhlTranslate('LOADING');
-            text.classList.add('dimmed', 'light');
-            scores.appendChild(text);
-        } else {
-            const table = document.createElement('table');
-            table.classList.add('small', 'table');
-
-            table.appendChild(this.createLabelRow());
-
-            const max = Math.min(this.rotateIndex + this.config.matches, this.scores.length);
-            for (let i = this.rotateIndex; i < max; i += 1) {
-                this.appendDataRow(this.scores[i], table);
-            }
-
-            scores.appendChild(table);
-        }
-
-        wrapper.appendChild(scores);
-
-        return wrapper;
-    },
-
-    nhlTranslate(key) {
-        if (this.config.condensed) {
-            const newKey = `${key}-Condensed`;
-            const result = this.translate(newKey, undefined);
-            if (result !== newKey)
-                return result;
-        }
-        return this.translate(key);
-    },
-
-    createLabelRow() {
-        const labelRow = document.createElement('tr');
-
-        const dateLabel = document.createElement('th');
-        const dateIcon = document.createElement('i');
-        dateIcon.classList.add('fa', 'fa-calendar');
-        dateLabel.appendChild(dateIcon);
-        labelRow.appendChild(dateLabel);
-
-        const homeLabel = document.createElement('th');
-        homeLabel.innerHTML = this.nhlTranslate('HOME');
-        homeLabel.setAttribute('colspan', 3);
-        labelRow.appendChild(homeLabel);
-
-        const vsLabel = document.createElement('th');
-        vsLabel.innerHTML = '';
-        labelRow.appendChild(vsLabel);
-
-        const awayLabel = document.createElement('th');
-        awayLabel.innerHTML = this.nhlTranslate('AWAY');
-        awayLabel.setAttribute('colspan', 3);
-        labelRow.appendChild(awayLabel);
-
-        return labelRow;
-    },
-
-    appendDataRow(data, appendTo) {
-        const row = document.createElement('tr');
-        row.classList.add('row');
-
-        const date = document.createElement('td');
-        if (data.bsc === 'progress') {
-            if (data.ts === 'PRE GAME') {
-                date.innerHTML = this.nhlTranslate('PRE_GAME');
-                date.classList.add('dimmed');
-            } else if (['1st', '2nd', '3rd'].includes(data.ts.slice(-3))) {
-                const third = document.createElement('div');
-                third.innerHTML = this.nhlTranslate(this.states[data.ts.slice(-3)]);
-                if (data.ts.slice(0, 3) !== 'END') {
-                    third.classList.add('live');
-                    date.appendChild(third);
-                    const time = document.createElement('div');
-                    time.classList.add('live');
-                    time.innerHTML = `${data.ts.slice(0, -4)} ${this.nhlTranslate('TIME_LEFT')}`;
-                    date.appendChild(time);
-                } else {
-                    date.appendChild(third);
-                }
-            }
-        } else if (data.bsc === '' && data.bs === 'PPD') {
-            date.innerHTML = this.nhlTranslate(this.states[data.bs]);
-            date.classList.add('dimmed');
-        } else if (data.bsc === '' && Object.prototype.hasOwnProperty.call(data, 'starttime')) {
-            date.innerHTML = moment(data.starttime).format(this.config.format);
-        } else if (data.bsc === 'final') {
-            date.innerHTML = this.nhlTranslate(this.states[data.bs]);
-            date.classList.add('dimmed');
-        } else {
-            date.innerHTML = this.nhlTranslate('UNKNOWN');
-            date.classList.add('dimmed');
-        }
-        row.appendChild(date);
-
-        const homeTeam = document.createElement('td');
-        homeTeam.classList.add('align-right');
-        if (this.config.showNames) {
-            const homeTeamSpan = document.createElement('span');
-            homeTeamSpan.innerHTML = this.teams[data.htv];
-            homeTeam.appendChild(homeTeamSpan);
-        }
-        row.appendChild(homeTeam);
-
-        const homeLogo = document.createElement('td');
-        if (this.config.showLogos) {
-            const homeIcon = document.createElement('img');
-            homeIcon.src = this.file(`icons/${this.teams[data.htv]}.png`);
-            if (!this.config.colored) {
-                homeIcon.classList.add('icon');
-            }
-            homeLogo.appendChild(homeIcon);
-        }
-        row.appendChild(homeLogo);
-
-        const homeScore = document.createElement('td');
-        homeScore.innerHTML = data.hts === '' ? 0 : data.hts;
-        row.appendChild(homeScore);
-
-        const vs = document.createElement('td');
-        vs.innerHTML = ':';
-        row.appendChild(vs);
-
-        const awayScore = document.createElement('td');
-        awayScore.innerHTML = data.ats === '' ? 0 : data.ats;
-        row.appendChild(awayScore);
-
-        const awayLogo = document.createElement('td');
-        if (this.config.showLogos) {
-            const awayIcon = document.createElement('img');
-            awayIcon.src = this.file(`icons/${this.teams[data.atv]}.png`);
-            if (!this.config.colored) {
-                awayIcon.classList.add('icon');
-            }
-            awayLogo.appendChild(awayIcon);
-        }
-        row.appendChild(awayLogo);
-
-        const awayTeam = document.createElement('td');
-        awayTeam.classList.add('align-left');
-        if (this.config.showNames) {
-            const awayTeamSpan = document.createElement('span');
-            awayTeamSpan.innerHTML = this.teams[data.atv];
-            awayTeam.appendChild(awayTeamSpan);
-        }
-        row.appendChild(awayTeam);
-=======
 
         this.updateDom(300);
     },
@@ -404,7 +235,6 @@
                     month: '2-digit', day: '2-digit', hour: '2-digit', minute: '2-digit'
                 }).format(start);
             }
->>>>>>> 0495cadb
 
             return new Intl.DateTimeFormat(config.locale, {
                 weekday: 'short', hour: '2-digit', minute: '2-digit'
